"""CLI script to run a programming task without rabbitmq"""

import asyncio
from pprint import pprint

from unicon_runner.lib.constants import RUNNER_TYPE
from unicon_runner.runner.runner import Runner, RunnerType
<<<<<<< HEAD
from unicon_runner.schemas import Request
=======
from unicon_runner.runner.task.programming import Programs
>>>>>>> a20db0db

with open("unicon_runner/scripts/test2.json") as f:
    EXAMPLE = f.read()

executor = Runner(RunnerType(RUNNER_TYPE))


async def run_programming_task():
    task = EXAMPLE
<<<<<<< HEAD
    result = await executor.run_request(Request.model_validate_json(task), "test")
    # result = await executor.run_programming_task(
    #     programming_task=ProgrammingTask.model_validate_json(task)
    # )
=======
    result = await executor.run_programs(programs=Programs.model_validate_json(task))
>>>>>>> a20db0db
    message = result.model_dump()
    pprint(message)


if __name__ == "__main__":
    asyncio.run(run_programming_task())<|MERGE_RESOLUTION|>--- conflicted
+++ resolved
@@ -5,11 +5,7 @@
 
 from unicon_runner.lib.constants import RUNNER_TYPE
 from unicon_runner.runner.runner import Runner, RunnerType
-<<<<<<< HEAD
 from unicon_runner.schemas import Request
-=======
-from unicon_runner.runner.task.programming import Programs
->>>>>>> a20db0db
 
 with open("unicon_runner/scripts/test2.json") as f:
     EXAMPLE = f.read()
@@ -19,14 +15,7 @@
 
 async def run_programming_task():
     task = EXAMPLE
-<<<<<<< HEAD
     result = await executor.run_request(Request.model_validate_json(task), "test")
-    # result = await executor.run_programming_task(
-    #     programming_task=ProgrammingTask.model_validate_json(task)
-    # )
-=======
-    result = await executor.run_programs(programs=Programs.model_validate_json(task))
->>>>>>> a20db0db
     message = result.model_dump()
     pprint(message)
 
