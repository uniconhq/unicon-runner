--- conflicted
+++ resolved
@@ -8,13 +8,8 @@
 class PodmanExecutor(Executor):
     """Uses podman + Dockerfile in template to execute code"""
 
-<<<<<<< HEAD
-    def get_filesystem_mapping(self, program: Program, _: ComputeContext) -> FileSystemMapping:
+    def get_filesystem_mapping(self, program: Program, *_unused) -> FileSystemMapping:
         return [(Path(file.path), file.decoded_data, False) for file in program.files]
-=======
-    def get_filesystem_mapping(self, program: Program, *_unused) -> FileSystemMapping:
-        return [(Path(file.name), file.content, False) for file in program.files]
->>>>>>> fe5a6987
 
     def _cmd(self, cwd: Path, program: Program, context: ComputeContext) -> ExecutorCmd:
         # fmt: off
